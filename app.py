import streamlit as st
from streamlit_drawable_canvas import st_canvas
from PIL import Image
import numpy as np
import torch
import cv2
import os
from PIL import ImageDraw
import matplotlib.pyplot as plt
from skimage.transform import resize
from streamlit import columns
from segment_anything import SamAutomaticMaskGenerator

# --- Streamlit page config and title ---
st.set_page_config(page_title="Aerial Pattern Detection Prototype", layout="wide")
st.title("Pattern-Based Object Detection Prototype")

# --- Device selection for GPU/CPU ---
device = 'cuda' if torch.cuda.is_available() else 'cpu'
st.write(f"Using device: {device}")

# --- Step 1: Upload Images ---
# Upload and display pattern and query images for annotation and detection.
st.sidebar.header("Step 1: Upload Images")
pattern_file = st.sidebar.file_uploader("Upload Pattern Image (Support)", type=["png", "jpg", "jpeg"])
query_file = st.sidebar.file_uploader("Upload Query Image (Scene)", type=["png", "jpg", "jpeg"])

col1, col2 = st.columns(2)
pattern_img = None
query_img = None

with col1:
    st.subheader("Pattern Image (Support)")
    if pattern_file:
        pattern_img = Image.open(pattern_file).convert("RGB")
        st.image(pattern_img, caption="Pattern Image", use_column_width=True)
    else:
        st.info("Please upload a pattern image.")

with col2:
    st.subheader("Query Image (Scene)")
    if query_file:
        query_img = Image.open(query_file).convert("RGB")
        st.image(query_img, caption="Query Image", use_column_width=True)
    else:
        st.info("Please upload a query image.")

st.markdown("---")
st.header("Step 2: Annotate Pattern Image")

# --- SAM Integration ---
@st.cache_resource(show_spinner=True)
def load_sam_model(checkpoint_path="./sam_vit_h.pth"):
    # Load the SAM model for segmentation
    from segment_anything import sam_model_registry, SamPredictor
    sam = sam_model_registry["vit_h"](checkpoint=checkpoint_path)
    sam.to(device)
    predictor = SamPredictor(sam)
    return predictor

def run_sam_on_bboxes(image_pil, bboxes, predictor):
    # Run SAM on bounding boxes to get masks
    image = np.array(image_pil)
    if image.shape[2] == 4:
        image = image[:, :, :3]
    image_bgr = cv2.cvtColor(image, cv2.COLOR_RGB2BGR)
    predictor.set_image(image_bgr)
    masks = []
    for bbox in bboxes:
        x, y, w, h = bbox["x"], bbox["y"], bbox["width"], bbox["height"]
        input_box = np.array([x, y, x + w, y + h])
        mask, _, _ = predictor.predict(box=input_box[None, :], multimask_output=True)
        mask_areas = [np.sum(m) for m in mask]
        idx = int(np.argmax(mask_areas))
        masks.append(mask[idx])
    return masks

def overlay_mask_on_image(image_pil, mask, color=(255, 0, 0), alpha=0.4):
    # Overlay a mask on the image for visualization
    import numpy as np
    from PIL import Image
    image = image_pil.convert("RGBA")
    mask=(mask>0).astype(np.uint8)
    mask_img=Image.fromarray(mask*255).resize(image.size)
    color_img=Image.new("RGBA",image.size,color+(0,))
    mask_alpha=Image.fromarray((mask*int(255*alpha)).astype(np.uint8)).resize(image.size)
    color_img.putalpha(mask_alpha)
    blended=Image.alpha_composite(image,color_img)
    return blended

# --- DINOv2 Integration ---
@st.cache_resource(show_spinner=True)
def load_dinov2_model():
    # Load the DINOv2 model for embedding extraction
    from transformers import AutoImageProcessor, AutoModel
    processor = AutoImageProcessor.from_pretrained("facebook/dinov2-large")
    model = AutoModel.from_pretrained("facebook/dinov2-large")
    model.to(device)
    return model, processor

def extract_object_region(image_pil, mask):
    # Crop the segmented object region from the image using the mask
    import numpy as np
    mask = (mask > 0).astype(np.uint8)
    image_np = np.array(image_pil)
    object_pixels = image_np * mask[:, :, None]
    coords = np.argwhere(mask)
    if coords.size == 0:
        return None
    y0, x0 = coords.min(axis=0)
    y1, x1 = coords.max(axis=0) + 1
    cropped = object_pixels[y0:y1, x0:x1]
    if cropped.shape[2] == 4:
        cropped = cropped[:, :, :3]
    return Image.fromarray(cropped)

def get_dinov2_embedding(image_pil, model, processor):
    # Get the DINOv2 embedding for a given image region
    import torch
    inputs = processor(images=image_pil, return_tensors="pt").to(device)
    with torch.no_grad():
        outputs = model(**inputs)
    embedding = outputs.last_hidden_state.mean(dim=1).detach().cpu().numpy().flatten()
    return embedding

def cosine_similarity(a, b):
    # Compute cosine similarity between two vectors
    import numpy as np
    a = a / np.linalg.norm(a)
    b = b / np.linalg.norm(b)
    return float(np.dot(a, b))

def l2_distance(a, b):
    # Compute L2 (Euclidean) distance between two vectors
    import numpy as np
    return float(np.linalg.norm(a - b))

def sliding_window_similarity(query_img, pattern_embedding, model, processor, window_size=64, stride=32):
    # Slide a window over the query image, compute DINOv2 embedding for each patch, and build a similarity map
    import numpy as np
    from PIL import Image, ImageDraw
    W, H = query_img.size
    min_dist = float('inf')
    best_box = None
    similarity_map = np.zeros(((H - window_size) // stride + 1, (W - window_size) // stride + 1))
    for i, y in enumerate(range(0, H - window_size + 1, stride)):
        for j, x in enumerate(range(0, W - window_size + 1, stride)):
            patch = query_img.crop((x, y, x + window_size, y + window_size))
            patch_emb = get_dinov2_embedding(patch, model, processor)
            dist = 1 - cosine_similarity(pattern_embedding, patch_emb)
            similarity_map[i, j] = dist
            if dist < min_dist:
                min_dist = dist
                best_box = (x, y, x + window_size, y + window_size)
    return similarity_map, best_box, min_dist

def nms(boxes, scores, iou_threshold=0.3):
    # Non-Maximum Suppression to filter overlapping boxes
    # boxes: list of (x1, y1, x2, y2), scores: list of float (lower is better)
    import numpy as np
    boxes = np.array(boxes)
    scores = np.array(scores)
    x1 = boxes[:, 0]
    y1 = boxes[:, 1]
    x2 = boxes[:, 2]
    y2 = boxes[:, 3]
    areas = (x2 - x1 + 1) * (y2 - y1 + 1)
    order = scores.argsort()  # ascending (lower distance is better)
    keep = []
    while order.size > 0:
        i = order[0]
        keep.append(i)
        xx1 = np.maximum(x1[i], x1[order[1:]])
        yy1 = np.maximum(y1[i], y1[order[1:]])
        xx2 = np.minimum(x2[i], x2[order[1:]])
        yy2 = np.minimum(y2[i], y2[order[1:]])
        w = np.maximum(0.0, xx2 - xx1 + 1)
        h = np.maximum(0.0, yy2 - yy1 + 1)
        inter = w * h
        ovr = inter / (areas[i] + areas[order[1:]] - inter)
        inds = np.where(ovr <= iou_threshold)[0]
        order = order[inds + 1]
    return keep

# --- Pattern Image Annotation and SAM Segmentation ---
if pattern_img:
    st.write("Draw shapes around objects of interest in the pattern image.")
    drawing_mode = st.selectbox(
        "Select annotation shape",
        ["rect", "circle", "polygon", "freedraw", "line", "transform"],
        format_func=lambda x: {
            "rect": "Rectangle",
            "circle": "Circle/Ellipse",
            "polygon": "Polygon (e.g., rhombus)",
            "freedraw": "Free Draw",
            "line": "Line",
            "transform": "Move/Resize"
        }[x],
        index=0
    )
    canvas_result = st_canvas(
        fill_color="rgba(255, 0, 0, 0.3)",  # Red with alpha
        stroke_width=2,
        background_image=pattern_img,
        update_streamlit=True,
        height=pattern_img.height,
        width=pattern_img.width,
        drawing_mode=drawing_mode,
        key="canvas",
    )
    if canvas_result.json_data:
        st.subheader("Annotation Data (Raw JSON)")
        st.json(canvas_result.json_data)

        # --- Extract and display shape data in a user-friendly way ---
        shapes = canvas_result.json_data.get("objects", [])
        shape_list = []
        for obj in shapes:
            shape_type = obj.get("type")
            if shape_type == "rect":
                shape_list.append({
                    "type": "rect",
                    "x": int(obj["left"]),
                    "y": int(obj["top"]),
                    "width": int(obj["width"]),
                    "height": int(obj["height"])
                })
            elif shape_type == "circle":
                rx = obj.get("rx")
                ry = obj.get("ry")
                if rx is not None and ry is not None:
                    shape_list.append({
                        "type": "circle",
                        "center_x": int(obj["left"] + rx),
                        "center_y": int(obj["top"] + ry),
                        "radius_x": int(rx),
                        "radius_y": int(ry)
                    })
                else:
                    shape_list.append({"type": "circle", **obj})
            elif shape_type == "polygon":
                shape_list.append({
                    "type": "polygon",
                    "points": obj.get("path", [])
                })
            elif shape_type == "line":
                shape_list.append({
                    "type": "line",
                    "start": obj.get("x1", None),
                    "end": obj.get("x2", None)
                })
            elif shape_type == "path":  # Free draw
                shape_list.append({
                    "type": "freedraw",
                    "path": obj.get("path", [])
                })
            else:
                shape_list.append({"type": shape_type, **obj})

        st.markdown("**Extracted Shapes:**")
        st.write(shape_list)

        # --- Extract rectangles for SAM ---
        rect_bboxes = [s for s in shape_list if s["type"] == "rect"]
        if rect_bboxes:
            st.markdown("---")
            st.subheader("Find Major Object Region with SAM")
            if st.button("Run SAM Segmentation on Bounding Boxes"):
                # Run SAM on the annotated bounding boxes
                with st.spinner("Loading SAM model and segmenting..."):
                    predictor = load_sam_model()
                    masks = run_sam_on_bboxes(pattern_img, rect_bboxes, predictor)
                    mask_areas = [np.sum(m) for m in masks]
                    if mask_areas:
                        major_idx = int(np.argmax(mask_areas))
                        major_mask = masks[major_idx]
                        st.success(f"Major object region is in bounding box #{major_idx+1} (area: {mask_areas[major_idx]})")
                        overlay_img = overlay_mask_on_image(pattern_img, major_mask)
                        st.image(overlay_img, caption="Major Object Region (SAM Mask)", use_column_width=True)
                        # Extract and store the segmented region in session state
                        object_img = extract_object_region(pattern_img, major_mask)
                        if object_img is not None:
                            st.session_state["object_img"] = object_img
                            st.image(object_img, caption="Segmented Object Passed to DINOv2")
                        else:
                            st.warning("Could not extract object region from mask.")
                    else:
                        st.warning("No masks found.")
            # Always display the segmented region if available
            if "object_img" in st.session_state:
                st.image(st.session_state["object_img"], caption="Segmented Object Passed to DINOv2")
                if st.button("Extract Object Embedding (DINOv2)"):
                    # Extract feature embedding for the segmented object using DINOv2
                    model, processor = load_dinov2_model()
                    pattern_embedding = get_dinov2_embedding(st.session_state["object_img"], model, processor)
                    st.session_state["pattern_embedding"] = pattern_embedding
                    st.write("Object Embedding (DINOv2):")
                    st.write(f"Embedding shape: {pattern_embedding.shape}")
                    st.text_area("Pattern Embedding (all dimensions)", ', '.join([f'{v:.4f}' for v in pattern_embedding]), height=80)
                    st.success("Pattern object embedding extracted and saved.")
# --- Step 3: Detection and Visualization ---
if query_img is not None and "pattern_embedding" in st.session_state:
    st.markdown("---")
<<<<<<< HEAD
    st.header("Step 3: Query Image Segmentation and Comparison Table")
    if st.button("Segment Query Image with SAM and Compare Embeddings") or (
        "query_segmentation_results" not in st.session_state and query_img is not None and "pattern_embedding" in st.session_state
    ):
        with st.spinner("Segmenting query image and extracting embeddings..."):
            # Load SAM model and DINOv2 model
            predictor = load_sam_model()
            model, processor = load_dinov2_model()
            # Use SamAutomaticMaskGenerator for full image segmentation
            image_np = np.array(query_img)
            if image_np.shape[2] == 4:
                image_np = image_np[:, :, :3]
            sam = predictor.model
            mask_generator = SamAutomaticMaskGenerator(
                sam,
                points_per_side=32,  # higher for more segments
                pred_iou_thresh=0.88,  # higher threshold to avoid background
                stability_score_thresh=0.92,  # higher threshold to avoid unstable/background masks
                min_mask_region_area=500,  # filter out large background regions
                # These settings help exclude the background from segmentation
            )
            masks = mask_generator.generate(image_np)
            st.write(f"Found {len(masks)} segments in query image.")
            # --- Display the segmented image with all masks overlaid ---
            import random
            seg_vis = image_np.copy()
            overlay = np.zeros_like(seg_vis, dtype=np.uint8)
            for mask_dict in masks:
                mask = mask_dict["segmentation"]
                color = [random.randint(0,255) for _ in range(3)]
                overlay[mask > 0] = color
            alpha = 0.5
            seg_vis = (seg_vis * (1 - alpha) + overlay * alpha).astype(np.uint8)
            st.image(seg_vis, caption="Segmented Query Image (All Segments Overlaid)", use_column_width=True)
            # For each mask, extract region and embedding
            pattern_embedding = st.session_state["pattern_embedding"]
            results = []
            for idx, mask_dict in enumerate(masks):
                mask = mask_dict["segmentation"]
                region = extract_object_region(query_img, mask)
                if region is None:
                    continue
                emb = get_dinov2_embedding(region, model, processor)
                cos_sim = cosine_similarity(pattern_embedding, emb)
                l2 = l2_distance(pattern_embedding, emb)
                results.append({
                    "idx": idx,
                    "cosine_similarity": cos_sim,
                    "1-cosine_similarity": 1-cos_sim,
                    "l2_distance": l2,
                    "region_img": region,
                    "embedding": emb,
                })
            # Sort by L2 distance (best match first)
            results = sorted(results, key=lambda x: x["l2_distance"])
            # Store results in session_state for later use
            st.session_state["query_segmentation_results"] = {
                "image_np": image_np,
                "masks": masks,
                "results": results,
                "seg_vis": seg_vis,
            }
    # Use cached results if available
    if "query_segmentation_results" in st.session_state:
        image_np = st.session_state["query_segmentation_results"]["image_np"]
        masks = st.session_state["query_segmentation_results"]["masks"]
        results = st.session_state["query_segmentation_results"]["results"]
        seg_vis = st.session_state["query_segmentation_results"]["seg_vis"]
        st.image(seg_vis, caption="Segmented Query Image (All Segments Overlaid)", use_column_width=True)
        # Display as a table
        import pandas as pd
        table_data = [{
            "Segment #": r["idx"],
            "Cosine Similarity": f"{r['cosine_similarity']:.4f}",
            "1-Cosine Similarity": f"{r['1-cosine_similarity']:.4f}",
            "L2 Distance": f"{r['l2_distance']:.4f}"
        } for r in results]
        st.subheader("Comparison Table (Pattern vs. Query Segments)")
        st.dataframe(pd.DataFrame(table_data))
        # Optionally, show the top-N segment images
        st.markdown("**Top 5 Matching Segments (by L2 distance):**")
        for r in results[:5]:
            st.image(r["region_img"], caption=f"Segment #{r['idx']} | L2: {r['l2_distance']:.4f}", use_column_width=True)
        # --- Detect all similar objects in the query image ---
        st.markdown("**Detect All Similar Objects in Query Image**")
        l2s = [r['l2_distance'] for r in results]
        if l2s:
            min_l2, max_l2 = float(min(l2s)), float(max(l2s))
            default_thresh = min_l2 + 0.2 * (max_l2 - min_l2)
            l2_thresh = st.slider("L2 Distance Threshold for Detection", min_value=float(min_l2), max_value=float(max_l2), value=float(default_thresh), step=0.01)
            detected = [r for r in results if r['l2_distance'] <= l2_thresh]
            st.write(f"Detected {len(detected)} similar objects (L2 ≤ {l2_thresh:.4f})")
            # Overlay detected segments on the query image
            detected_mask = np.zeros(image_np.shape[:2], dtype=np.uint8)
            for r in detected:
                mask = masks[r['idx']]['segmentation']
                detected_mask[mask > 0] = 255
            overlay_img = image_np.copy()
            overlay_img[detected_mask > 0] = [255, 0, 0]  # Red overlay for detected
            st.image(overlay_img, caption="Query Image with Detected Similar Objects Highlighted", use_column_width=True)
            # Show each detected segment with confidence score
            for r in detected:
                confidence = 1 / (1 + r['l2_distance'])
                st.image(r["region_img"], caption=f"Detected Segment #{r['idx']} | L2: {r['l2_distance']:.4f} | Confidence: {confidence:.2f}", use_column_width=False, width=128)
=======
    st.header("Step 4: Region Proposal + Pattern Matching")
    # Option to select Selective Search mode
    ss_mode = st.selectbox("Selective Search Mode", options=["fast", "quality"], index=0, help="'quality' is slower but may give better proposals.")
    # Option to select proposal method
    proposal_method = st.selectbox("Region Proposal Method", options=["Selective Search", "Sliding Window", "Both"], index=2)
    # Slider for max proposals
    max_proposals = st.slider("Max Region Proposals to Process", min_value=100, max_value=2000, value=500, step=50)
    if st.button("Run Region Proposal + Pattern Matching"):
        # 1. Get region proposals from the query image
        st.info(f"Generating region proposals with {proposal_method}...")
        rects = []
        if proposal_method in ["Selective Search", "Both"]:
            rects_ss = get_multiscale_region_proposals(query_img, mode=ss_mode, max_regions=2000, scales=[1.0, 0.85, 0.7, 0.5, 0.35])
            rects += rects_ss
        if proposal_method in ["Sliding Window", "Both"]:
            rects_sw = sliding_window_supplement(query_img, window_sizes=[64, 96, 128, 160, 192], stride_ratio=0.5)
            rects += rects_sw
        st.write(f"Total region proposals before deduplication: {len(rects)}")
        # Deduplicate proposals
        dedup_boxes = deduplicate_boxes([(x, y, x + w, y + h) for (x, y, w, h) in rects], iou_thresh=0.7)
        st.write(f"Region proposals after deduplication: {len(dedup_boxes)}")
        # Limit to max_proposals
        dedup_boxes = dedup_boxes[:max_proposals]
        st.write(f"Region proposals to process: {len(dedup_boxes)}")
        # 2. Extract DINOv2 embedding for each region
        model, processor = load_dinov2_model()
        pattern_embedding = st.session_state["pattern_embedding"]
        region_boxes = []
        region_distances = []
        region_confidences = []
        for (x0, y0, x1, y1) in dedup_boxes:
            w = x1 - x0
            h = y1 - y0
            if w < 10 or h < 10:
                continue  # Lowered minimum size
            patch = query_img.crop((x0, y0, x1, y1))
            region_emb = get_dinov2_embedding(patch, model, processor)
            dist = 1 - cosine_similarity(pattern_embedding, region_emb)  # Use 1 - cosine similarity as distance
            conf = cosine_similarity(pattern_embedding, region_emb)      # Confidence is the similarity
            region_boxes.append((x0, y0, x1, y1))
            region_distances.append(dist)
            region_confidences.append(conf)
        # Store results in session state for interactive thresholding
        st.session_state["region_boxes"] = region_boxes
        st.session_state["region_distances"] = region_distances
        st.session_state["region_confidences"] = region_confidences
        # Optional: Visualize all proposals (for debugging)
        if st.checkbox("Show all region proposals (debug)"):
            all_props_img = query_img.copy()
            draw_props = ImageDraw.Draw(all_props_img)
            for box in region_boxes:
                draw_props.rectangle(box, outline="gray", width=1)
            st.image(all_props_img, caption=f"All Region Proposals (Total: {len(region_boxes)})", use_column_width=True)
    # --- Interactive thresholding and NMS on stored region proposals ---
    if "region_boxes" in st.session_state and "region_distances" in st.session_state and "region_confidences" in st.session_state:
        region_boxes = st.session_state["region_boxes"]
        region_distances = st.session_state["region_distances"]
        region_confidences = st.session_state["region_confidences"]
        st.markdown("**Set Similarity Threshold for Region Matching**")
        if region_distances:
            min_dist = min(region_distances)
            max_dist = max(region_distances)
        else:
            min_dist = 0
            max_dist = 1
        slider_val = st.slider(
            "Threshold (relative to best match, region proposals)",
            min_value=0.01, max_value=0.5, value=0.1, step=0.01,
            help="Lower values = fewer, more confident detections."
        )
        threshold = min_dist + slider_val * (max_dist - min_dist)
        st.write(f"Current threshold: {threshold:.4f}")
        filtered_boxes = []
        filtered_distances = []
        filtered_confidences = []
        for box, dist, conf in zip(region_boxes, region_distances, region_confidences):
            if dist <= threshold:
                filtered_boxes.append(box)
                filtered_distances.append(dist)
                filtered_confidences.append(conf)
        # Visualize all filtered boxes before NMS
        all_filtered_img = query_img.copy()
        draw_filtered = ImageDraw.Draw(all_filtered_img)
        for box, dist, conf in zip(filtered_boxes, filtered_distances, filtered_confidences):
            draw_filtered.rectangle(box, outline="blue", width=2)
            draw_filtered.text((box[0], box[1]), f"Cosine: {dist:.2f}\nConf: {conf:.2f}", fill="cyan")
        st.image(all_filtered_img, caption=f"All Filtered Boxes Before NMS (Total: {len(filtered_boxes)})", use_column_width=True)
        # 4. Apply NMS
        nms_iou = st.slider("NMS IoU Threshold (region proposals)", min_value=0.1, max_value=0.9, value=0.3, step=0.02)
        keep_indices = nms(filtered_boxes, filtered_distances, iou_threshold=nms_iou)
        nms_boxes = [filtered_boxes[k] for k in keep_indices]
        nms_distances = [filtered_distances[k] for k in keep_indices]
        nms_confidences = [filtered_confidences[k] for k in keep_indices]
        # 5. Segment detected regions using SAM and overlay masks
        # Prepare bounding boxes for SAM (x, y, width, height)
        sam_bboxes = []
        for box in nms_boxes:
            x0, y0, x1, y1 = box
            sam_bboxes.append({
                "x": int(x0),
                "y": int(y0),
                "width": int(x1 - x0),
                "height": int(y1 - y0)
            })
        if sam_bboxes:
            st.markdown("---")
            st.subheader("Segmenting Detected Regions with SAM")
            with st.spinner("Loading SAM model and segmenting detected regions..."):
                predictor = load_sam_model()
                masks = run_sam_on_bboxes(query_img, sam_bboxes, predictor)
                # Overlay all masks on the query image
                overlay_img = query_img.convert("RGBA")
                from PIL import Image as PILImage, ImageDraw, ImageFont
                import random
                mask_scores = nms_distances  # 1 - cosine similarity for each mask
                for i, (mask, score) in enumerate(zip(masks, mask_scores)):
                    # Use a different color for each mask
                    color = tuple([random.randint(0,255) for _ in range(3)])
                    overlay_img = overlay_mask_on_image(overlay_img, mask, color=color, alpha=0.4)
                    # Draw the score text at the top-left of the mask's bounding box with larger font and high-contrast color
                    x = sam_bboxes[i]["x"]
                    y = sam_bboxes[i]["y"]
                    draw = ImageDraw.Draw(overlay_img)
                    try:
                        font = ImageFont.truetype("arial.ttf", 28)
                    except:
                        font = ImageFont.load_default()
                    # Draw black outline for contrast
                    for dx in [-1, 0, 1]:
                        for dy in [-1, 0, 1]:
                            if dx != 0 or dy != 0:
                                draw.text((x+dx, y+dy), f"Dist: {score:.2f}", font=font, fill="black")
                    # Draw main text in white
                    draw.text((x, y), f"Dist: {score:.2f}", font=font, fill="white")
                st.image(overlay_img, caption=f"Query Image with Segmented Matches (Total: {len(masks)})", use_column_width=True)
        else:
            st.info("No regions to segment.")
>>>>>>> 3cfb7416
else:
    st.info("Upload a pattern image to enable annotation.") <|MERGE_RESOLUTION|>--- conflicted
+++ resolved
@@ -301,112 +301,6 @@
 # --- Step 3: Detection and Visualization ---
 if query_img is not None and "pattern_embedding" in st.session_state:
     st.markdown("---")
-<<<<<<< HEAD
-    st.header("Step 3: Query Image Segmentation and Comparison Table")
-    if st.button("Segment Query Image with SAM and Compare Embeddings") or (
-        "query_segmentation_results" not in st.session_state and query_img is not None and "pattern_embedding" in st.session_state
-    ):
-        with st.spinner("Segmenting query image and extracting embeddings..."):
-            # Load SAM model and DINOv2 model
-            predictor = load_sam_model()
-            model, processor = load_dinov2_model()
-            # Use SamAutomaticMaskGenerator for full image segmentation
-            image_np = np.array(query_img)
-            if image_np.shape[2] == 4:
-                image_np = image_np[:, :, :3]
-            sam = predictor.model
-            mask_generator = SamAutomaticMaskGenerator(
-                sam,
-                points_per_side=32,  # higher for more segments
-                pred_iou_thresh=0.88,  # higher threshold to avoid background
-                stability_score_thresh=0.92,  # higher threshold to avoid unstable/background masks
-                min_mask_region_area=500,  # filter out large background regions
-                # These settings help exclude the background from segmentation
-            )
-            masks = mask_generator.generate(image_np)
-            st.write(f"Found {len(masks)} segments in query image.")
-            # --- Display the segmented image with all masks overlaid ---
-            import random
-            seg_vis = image_np.copy()
-            overlay = np.zeros_like(seg_vis, dtype=np.uint8)
-            for mask_dict in masks:
-                mask = mask_dict["segmentation"]
-                color = [random.randint(0,255) for _ in range(3)]
-                overlay[mask > 0] = color
-            alpha = 0.5
-            seg_vis = (seg_vis * (1 - alpha) + overlay * alpha).astype(np.uint8)
-            st.image(seg_vis, caption="Segmented Query Image (All Segments Overlaid)", use_column_width=True)
-            # For each mask, extract region and embedding
-            pattern_embedding = st.session_state["pattern_embedding"]
-            results = []
-            for idx, mask_dict in enumerate(masks):
-                mask = mask_dict["segmentation"]
-                region = extract_object_region(query_img, mask)
-                if region is None:
-                    continue
-                emb = get_dinov2_embedding(region, model, processor)
-                cos_sim = cosine_similarity(pattern_embedding, emb)
-                l2 = l2_distance(pattern_embedding, emb)
-                results.append({
-                    "idx": idx,
-                    "cosine_similarity": cos_sim,
-                    "1-cosine_similarity": 1-cos_sim,
-                    "l2_distance": l2,
-                    "region_img": region,
-                    "embedding": emb,
-                })
-            # Sort by L2 distance (best match first)
-            results = sorted(results, key=lambda x: x["l2_distance"])
-            # Store results in session_state for later use
-            st.session_state["query_segmentation_results"] = {
-                "image_np": image_np,
-                "masks": masks,
-                "results": results,
-                "seg_vis": seg_vis,
-            }
-    # Use cached results if available
-    if "query_segmentation_results" in st.session_state:
-        image_np = st.session_state["query_segmentation_results"]["image_np"]
-        masks = st.session_state["query_segmentation_results"]["masks"]
-        results = st.session_state["query_segmentation_results"]["results"]
-        seg_vis = st.session_state["query_segmentation_results"]["seg_vis"]
-        st.image(seg_vis, caption="Segmented Query Image (All Segments Overlaid)", use_column_width=True)
-        # Display as a table
-        import pandas as pd
-        table_data = [{
-            "Segment #": r["idx"],
-            "Cosine Similarity": f"{r['cosine_similarity']:.4f}",
-            "1-Cosine Similarity": f"{r['1-cosine_similarity']:.4f}",
-            "L2 Distance": f"{r['l2_distance']:.4f}"
-        } for r in results]
-        st.subheader("Comparison Table (Pattern vs. Query Segments)")
-        st.dataframe(pd.DataFrame(table_data))
-        # Optionally, show the top-N segment images
-        st.markdown("**Top 5 Matching Segments (by L2 distance):**")
-        for r in results[:5]:
-            st.image(r["region_img"], caption=f"Segment #{r['idx']} | L2: {r['l2_distance']:.4f}", use_column_width=True)
-        # --- Detect all similar objects in the query image ---
-        st.markdown("**Detect All Similar Objects in Query Image**")
-        l2s = [r['l2_distance'] for r in results]
-        if l2s:
-            min_l2, max_l2 = float(min(l2s)), float(max(l2s))
-            default_thresh = min_l2 + 0.2 * (max_l2 - min_l2)
-            l2_thresh = st.slider("L2 Distance Threshold for Detection", min_value=float(min_l2), max_value=float(max_l2), value=float(default_thresh), step=0.01)
-            detected = [r for r in results if r['l2_distance'] <= l2_thresh]
-            st.write(f"Detected {len(detected)} similar objects (L2 ≤ {l2_thresh:.4f})")
-            # Overlay detected segments on the query image
-            detected_mask = np.zeros(image_np.shape[:2], dtype=np.uint8)
-            for r in detected:
-                mask = masks[r['idx']]['segmentation']
-                detected_mask[mask > 0] = 255
-            overlay_img = image_np.copy()
-            overlay_img[detected_mask > 0] = [255, 0, 0]  # Red overlay for detected
-            st.image(overlay_img, caption="Query Image with Detected Similar Objects Highlighted", use_column_width=True)
-            # Show each detected segment with confidence score
-            for r in detected:
-                confidence = 1 / (1 + r['l2_distance'])
-                st.image(r["region_img"], caption=f"Detected Segment #{r['idx']} | L2: {r['l2_distance']:.4f} | Confidence: {confidence:.2f}", use_column_width=False, width=128)
-=======
     st.header("Step 4: Region Proposal + Pattern Matching")
     # Option to select Selective Search mode
     ss_mode = st.selectbox("Selective Search Mode", options=["fast", "quality"], index=0, help="'quality' is slower but may give better proposals.")
@@ -444,8 +338,8 @@
                 continue  # Lowered minimum size
             patch = query_img.crop((x0, y0, x1, y1))
             region_emb = get_dinov2_embedding(patch, model, processor)
-            dist = 1 - cosine_similarity(pattern_embedding, region_emb)  # Use 1 - cosine similarity as distance
-            conf = cosine_similarity(pattern_embedding, region_emb)      # Confidence is the similarity
+            dist = l2_distance(pattern_embedding, region_emb)
+            conf = 1 / (1 + dist)
             region_boxes.append((x0, y0, x1, y1))
             region_distances.append(dist)
             region_confidences.append(conf)
@@ -492,7 +386,7 @@
         draw_filtered = ImageDraw.Draw(all_filtered_img)
         for box, dist, conf in zip(filtered_boxes, filtered_distances, filtered_confidences):
             draw_filtered.rectangle(box, outline="blue", width=2)
-            draw_filtered.text((box[0], box[1]), f"Cosine: {dist:.2f}\nConf: {conf:.2f}", fill="cyan")
+            draw_filtered.text((box[0], box[1]), f"L2: {dist:.2f}\nConf: {conf:.2f}", fill="cyan")
         st.image(all_filtered_img, caption=f"All Filtered Boxes Before NMS (Total: {len(filtered_boxes)})", use_column_width=True)
         # 4. Apply NMS
         nms_iou = st.slider("NMS IoU Threshold (region proposals)", min_value=0.1, max_value=0.9, value=0.3, step=0.02)
@@ -500,50 +394,14 @@
         nms_boxes = [filtered_boxes[k] for k in keep_indices]
         nms_distances = [filtered_distances[k] for k in keep_indices]
         nms_confidences = [filtered_confidences[k] for k in keep_indices]
-        # 5. Segment detected regions using SAM and overlay masks
-        # Prepare bounding boxes for SAM (x, y, width, height)
-        sam_bboxes = []
-        for box in nms_boxes:
-            x0, y0, x1, y1 = box
-            sam_bboxes.append({
-                "x": int(x0),
-                "y": int(y0),
-                "width": int(x1 - x0),
-                "height": int(y1 - y0)
-            })
-        if sam_bboxes:
-            st.markdown("---")
-            st.subheader("Segmenting Detected Regions with SAM")
-            with st.spinner("Loading SAM model and segmenting detected regions..."):
-                predictor = load_sam_model()
-                masks = run_sam_on_bboxes(query_img, sam_bboxes, predictor)
-                # Overlay all masks on the query image
-                overlay_img = query_img.convert("RGBA")
-                from PIL import Image as PILImage, ImageDraw, ImageFont
-                import random
-                mask_scores = nms_distances  # 1 - cosine similarity for each mask
-                for i, (mask, score) in enumerate(zip(masks, mask_scores)):
-                    # Use a different color for each mask
-                    color = tuple([random.randint(0,255) for _ in range(3)])
-                    overlay_img = overlay_mask_on_image(overlay_img, mask, color=color, alpha=0.4)
-                    # Draw the score text at the top-left of the mask's bounding box with larger font and high-contrast color
-                    x = sam_bboxes[i]["x"]
-                    y = sam_bboxes[i]["y"]
-                    draw = ImageDraw.Draw(overlay_img)
-                    try:
-                        font = ImageFont.truetype("arial.ttf", 28)
-                    except:
-                        font = ImageFont.load_default()
-                    # Draw black outline for contrast
-                    for dx in [-1, 0, 1]:
-                        for dy in [-1, 0, 1]:
-                            if dx != 0 or dy != 0:
-                                draw.text((x+dx, y+dy), f"Dist: {score:.2f}", font=font, fill="black")
-                    # Draw main text in white
-                    draw.text((x, y), f"Dist: {score:.2f}", font=font, fill="white")
-                st.image(overlay_img, caption=f"Query Image with Segmented Matches (Total: {len(masks)})", use_column_width=True)
-        else:
-            st.info("No regions to segment.")
->>>>>>> 3cfb7416
+        # 5. Draw results after NMS (expand boxes)
+        all_boxes_img = query_img.copy()
+        draw_all = ImageDraw.Draw(all_boxes_img)
+        img_w, img_h = all_boxes_img.size
+        for box, dist, conf in zip(nms_boxes, nms_distances, nms_confidences):
+            exp_box = expand_box(box, 0.1, img_w, img_h)  # Expand by 10%
+            draw_all.rectangle(exp_box, outline="orange", width=2)
+            draw_all.text((exp_box[0], exp_box[1]), f"L2: {dist:.2f}\nConf: {conf:.2f}", fill="yellow")
+        st.image(all_boxes_img, caption=f"Query Image with Region Proposal Matches After NMS (Total: {len(nms_boxes)})", use_column_width=True)
 else:
     st.info("Upload a pattern image to enable annotation.") 